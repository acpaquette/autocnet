from collections import defaultdict, OrderedDict
import itertools
import math
import os
from time import gmtime, strftime
import warnings

import networkx as nx
import geopandas as gpd
import pandas as pd
import shapely.affinity
import shapely.geometry
import shapely.wkt as swkt
import shapely.ops

from plio.io import io_hdf, io_json
from plio.utils import utils as io_utils
from plio.io.io_gdal import GeoDataset
from plio.io.isis_serial_number import generate_serial_number
from autocnet.cg.cg import geom_mask
from autocnet.cg.cg import compute_voronoi
from autocnet.graph import markov_cluster
from autocnet.graph.edge import Edge
from autocnet.graph.node import Node
from autocnet.io import network as io_network
from autocnet.vis.graph_view import plot_graph, cluster_plot
from autocnet.control import control


# The total number of pixels squared that can fit into the keys number of GB of RAM for SIFT.
MAXSIZE = {0: None,
           2: 6250,
           4: 8840,
           8: 12500,
           12: 15310}


class CandidateGraph(nx.Graph):
    """
    A NetworkX derived directed graph to store candidate overlap images.

    Attributes
    ----------

    node_counter : int
                   The number of nodes in the graph.
    node_name_map : dict
                    The mapping of image labels (i.e. file base names) to their
                    corresponding node indices

    clusters : dict
               of clusters with key as the cluster id and value as a
               list of node indices

    cn : object
         A control network object instantiated by calling generate_cnet.
    ----------
    """
    edge_attr_dict_factory = Edge

    def __init__(self, *args, basepath=None, **kwargs):
        # self.edge_attr_dict_factory = decorate_class(Edge, create_cg_updater(self), exclude=['clean', 'get_keypoints'])
        super(CandidateGraph, self).__init__(*args, **kwargs)
        self.graph['node_counter'] = 0
        node_labels = {}
        self.graph['node_name_map'] = {}

        for node_name in self.nodes():
            image_name = os.path.basename(node_name)
            image_path = node_name
            # Replace the default attr dict with a Node object
            self.node[node_name] = Node(image_name, image_path, self.graph['node_counter'])

            # fill the dictionary used for relabelling nodes with relative path keys
            node_labels[node_name] = self.graph['node_counter']
            # fill the dictionary used for mapping base name to node index
            self.graph['node_name_map'][self.node[node_name]['image_name']] = self.graph['node_counter']
            self.graph['node_counter'] += 1

        nx.relabel_nodes(self, node_labels, copy=False)

        for s, d in self.edges():
            if s > d:
                s, d = d, s
            e = self.edge[s][d]
            e.source = self.node[s]
            e.destination = self.node[d]

        self.graph['creationdate'] = strftime("%Y-%m-%d %H:%M:%S", gmtime())
        self.graph['modifieddate'] = strftime("%Y-%m-%d %H:%M:%S", gmtime())

    def __eq__(self, other):
        # Check the nodes
        if sorted(self.nodes()) != sorted(other.nodes()):
            return False
        for n in self.nodes_iter():
            if not self.node[n] == other.node[n]:
                return False
        if sorted(self.edges()) != sorted(other.edges()):
            return False
        for s, d in self.edges_iter():
            if not self.edge[s][d] == other.edge[s][d]:
                return False
        return True

    def _order_adjacency(self):  # pragma: no cover
        self.adj = OrderedDict(sorted(self.adj.items()))

    @property
    def maxsize(self):
        if not hasattr(self, '_maxsize'):
            self._maxsize = MAXSIZE[0]
        return self._maxsize

    @maxsize.setter
    def maxsize(self, value):
        if not value in MAXSIZE.keys():
            raise KeyError('Value must be in {}'.format(','.join(map(str,MAXSIZE.keys()))))
        else:
            self._maxsize = MAXSIZE[value]

    @classmethod
    def from_filelist(cls, filelist, basepath=None):
        """
        Instantiate the class using a filelist as a python list.
        An adjacency structure is calculated using the lat/lon information in the
        input images. Currently only images with this information are supported.

        Parameters
        ----------
        filelist : list
                   A list containing the files (with full paths) to construct an adjacency graph from

        Returns
        -------
        : object
          A Network graph object
        """
        if isinstance(filelist, str):
            filelist = io_utils.file_to_list(filelist)
        # TODO: Reject unsupported file formats + work with more file formats
        if basepath:
            datasets = [GeoDataset(os.path.join(basepath, f)) for f in filelist]
        else:
            datasets = [GeoDataset(f) for f in filelist]

        # This is brute force for now, could swap to an RTree at some point.
        adjacency_dict = {}
        valid_datasets = []

        for i in datasets:
            adjacency_dict[i.file_name] = []

            fp = i.footprint
            if fp and fp.IsValid():
                valid_datasets.append(i)
            else:
                warnings.warn('Missing or invalid geospatial data for {}'.format(i.base_name))

        # Grab the footprints and test for intersection
        for i, j in itertools.permutations(valid_datasets, 2):
            i_fp = i.footprint
            j_fp = j.footprint

            try:
                if i_fp.Intersects(j_fp):
                    adjacency_dict[i.file_name].append(j.file_name)
                    adjacency_dict[j.file_name].append(i.file_name)
            except:
                warnings.warn('Failed to calculate intersection between {} and {}'.format(i, j))

        return cls(adjacency_dict)

    @classmethod
    def from_adjacency(cls, input_adjacency, basepath=None):
        """
        Instantiate the class using an adjacency dict or file. The input must contain relative or
        absolute paths to image files.

        Parameters
        ----------
        input_adjacency : dict or str
                          An adjacency dictionary or the name of a file containing an adjacency dictionary.

        Returns
        -------
         : object
           A Network graph object

        Examples
        --------
        >>> from autocnet.examples import get_path
        >>> inputfile = get_path('adjacency.json')
        >>> candidate_graph = CandidateGraph.from_adjacency(inputfile)
        >>> sorted(candidate_graph.nodes())
        [0, 1, 2, 3, 4, 5]
        """
        if not isinstance(input_adjacency, dict):
            input_adjacency = io_json.read_json(input_adjacency)
        if basepath is not None:
            for k, v in input_adjacency.items():
                input_adjacency[k] = [os.path.join(basepath, i) for i in v]
                input_adjacency[os.path.join(basepath, k)] = input_adjacency.pop(k)
        return cls(input_adjacency)

    @classmethod
    def from_save(cls, input_file):
        return io_network.load(input_file)

    def _update_date(self):
        """
        Update the last modified date attribute.
        """
        self.graph['modifieddate'] = strftime("%Y-%m-%d %H:%M:%S", gmtime())

    def get_name(self, node_index):
        """
        Get the image name for the given node.

        Parameters
        ----------
        node_index : int
                     The index of the node.

        Returns
        -------
         : str
           The name of the image attached to the given node.


        """
        return self.node[node_index]['image_name']

    def get_matches(self, clean_keys=[]):
        matches = []
        for s, d, e in self.edges_iter(data=True):
            match, _ = e.clean(clean_keys=clean_keys)
            match = match[['source_image', 'source_idx',
                           'destination_image', 'destination_idx']]
            skps = e.get_keypoints('source', index=match.source_idx)
            skps.columns = ['source_x', 'source_y']
            dkps = e.get_keypoints('destination', index=match.destination_idx)
            dkps.columns = ['destination_x', 'destination_y']
            match = match.join(skps, on='source_idx')
            match = match.join(dkps, on='destination_idx')
            matches.append(match)
        return matches
        
    def add_image(self, image_name, adjacency=None, basepath=None, apply_func=None):
        """
        Adds an image node to the graph.

        Parameters
        ----------
        image_name : str
                     The file name of or path to the image to add

        adjacency : string or Node list
                    The list of adjacent Nodes or image files for this image

        basepath : str
                   The directory path for the image

        apply_func : function
                     A static function that takes an Edge as its parameter
                     Function will be applied to all Edges generated when adding
                     the image

        """

        def add_node(img_pth):
            """
            Adds a new, disconnected Node to the graph and returns a reference
            to it

            img_pth : The absolute path to the image

            Returns
            -------
            Node : A reference to the added Node

            """

            # Check that image path exists
            try:
                assert os.path.exists(img_pth)
            except AssertionError:
                raise FileNotFoundError("Could not add {} to CandidateGraph; "
                                        "File does not exist".format(img_pth))

            # Grab the image name
            img_nm = os.path.basename(img_pth)

            # Get the node id & map [id -> Node] in the graph
            id = self.graph['node_counter']
            node = Node(img_nm, img_pth, id)
            self.node[id] = node

            # Map [image name -> id] in the graph and increment node counter
            self.graph['node_name_map'][img_nm] = id
            self.graph['node_counter'] += 1

            # Return the Node reference
            return node

        # Check if image is already in the graph
        if image_name in self.graph['node_name_map']:
            warnings.warn("{} is already in the graph".format(image_name))
            return

        # Basepath resolution
        if basepath:
            image_path = os.path.join(basepath, image_name)
        else:
            image_path = image_name
            image_name = os.path.basename(image_path)

        # Create new node within graph
        new_node = add_node(image_path)

        # If adjacency supplied make sure it's the right type
        if adjacency:
            # Type check
            try:
                assert type(adjacency) is list
            except AssertionError:
                raise TypeError("Named parameter 'adjacency' must be a list of"
                                "adjacent Node objects or list of adjacent "
                                "images; Could not add {} to "
                                "CandidateGraph".format(image_name))

        # If adjacency not supplied, figure it out from footprints
        else:
            # Create empty adjacency list
            adjacency = list()

            # Make sure new node has valid footprint; If not, it will be a
            # disconnected node on the graph
            if not new_node.geodata.footprint or not \
                    new_node.geodata.footprint.IsValid():
                warnings.warn('Missing or invalid geospatial data for '
                              '{0}; {0} will be added to the CandidateGraph'
                              'as a disconnected Node'.format(image_name))
                return

            # Detect adjacency between our new node and the CG's nodes
            target_nodes = [self.node[idx] for idx in self.nodes()]
            valid_datasets = list()
            datasets = [node.geodata for node in target_nodes]

            # Make sure target nodes have valid footprints
            for ds in datasets:
                # Skip the source node if it's in the list of target nodes
                if ds.file_name == new_node['image_path']:
                    continue
                # Grab footprints from nodes that have them
                fp = ds.footprint
                if fp and fp.IsValid():
                    valid_datasets.append(ds)
                else:
                    warnings.warn('Missing or invalid geospatial data for '
                                  '{}'.format(os.path.basename(ds.file_name)))

            # Grab the footprints and test for intersection
            for ds in valid_datasets:
                ds_file_name = os.path.basename(ds.file_name)
                try:
                    if new_node.geodata.footprint.Intersects(ds.footprint):
                        adjacency.append(ds_file_name)
                except:
                    warnings.warn('Failed to calculate intersection between {} '
                                  'and {}'.format(image_name, ds_file_name))

        # Build new edge(s) from adjacency
        for a_img in adjacency:
            # If string (image name)
            if isinstance(a_img, str):
                # If adjacent img is already in the graph
                if a_img in self.graph['node_name_map'].keys():
                    # Set the nodes for the new edge
                    a_node_idx = self.graph['node_name_map'][a_img]
                    s = self.node[a_node_idx]
                    d = new_node

                # If adjacent img isnt already in graph, add it
                else:
                    # Set the nodes for the new graph
                    s = new_node
                    d = add_node(os.path.join(basepath, a_img))
            # If Node
            elif isinstance(a_img, Node):
                # If it's already in the graph, it'll be the source node,
                # since its idx is lower than our new node
                if a_img['image_name'] in [self.node[idx]['image_name'] for idx in self.nodes()]:
                    s = a_img
                    d = new_node
                # Otherwise, can't create edge
                else:
                    warnings.warn("{0} is not in the graph; No Edge between"
                                  "{0} and {1} can be "
                                  "created".format(a_img['image_name'],
                                                   image_name))
                    continue
            else:
                raise TypeError("Adjacency list contains Node objects or image "
                                "names; Could not add {} to "
                                "CandidateGraph".format(image_name))

            # Create the new edge
            new_edge = Edge(s, d)

            # If there's a clean func for the new edge, apply it
            if apply_func:
                ERR = "Named parameter 'apply_func' must be a static " \
                      "function or list of static functions; These " \
                      "function(s) are applied to all new edges generated " \
                      "when adding {0}; Could not add {0} to " \
                      "CandidateGraph".format(image_name)
                # Type Check
                try:
                    assert callable(apply_func) or type(apply_func) is list
                    # If it's a function, apply it
                    if callable(apply_func):
                        apply_func(new_edge)
                    # If it's a list of functions, apply all of them
                    else:
                        [func(new_edge) for func in apply_func]
                except AssertionError:
                    raise TypeError(ERR)

            # Grab node ids
            s_id = s['node_id']
            d_id = d['node_id']

            # Make sure source node is a key in the edge lookup
            if s_id not in self.edge.keys():
                self.edge[s_id] = dict()

            # Add the new edge to the graph
            self.edge[s_id][d_id] = new_edge

    def extract_features(self, band=1, *args, **kwargs):  # pragma: no cover
        """
        Extracts features from each image in the graph and uses the result to assign the
        node attributes for 'handle', 'image', 'keypoints', and 'descriptors'.
        """
        for i, node in self.nodes_iter(data=True):
            array = node.geodata.read_array(band=band)
            node.extract_features(array, *args, **kwargs),

    def extract_features_with_downsampling(self, downsample_amount=None, *args, **kwargs): # pragma: no cover
        """
        Extract interest points from a downsampled array.  The array is downsampled
        by the downsample_amount keyword using the Lanconz downsample amount.  If the
        downsample keyword is not supplied, compute a downsampling constant as the
        total array size divided by the network maxsize attribute.

        Parameters
        ----------

        downsample_amount : int
                            The amount of downsampling to apply to the image
        """
        for i, node in self.nodes_iter(data=True):
            if downsample_amount == None:
                total_size = node.geodata.raster_size[0] * node.geodata.raster_size[1]
                downsample_amount = math.ceil(total_size / self.maxsize**2)
            node.extract_features_with_downsampling(downsample_amount, *args, **kwargs)

    def extract_features_with_tiling(self, tilesize=1000, overlap=500, *args, **kwargs): #pragma: no cover
        for i, node in self.nodes_iter(data=True):
            print('Processing {}'.format(node['image_name']))
            node.extract_features_with_tiling(tilesize=tilesize, overlap=overlap, *args, **kwargs)

<<<<<<< HEAD
    def extract_subsets(self, *args, **kwargs):
        """
        Extracts features from each image in those regions estimated to be
        overlapping.

        *args and **kwargs are passed to the feature extractor.  For example,
        passing method='sift' will cause the extractor to use the sift method.
        """
        for source, destination, e in self.edges_iter(data=True):
            e.extract_subset(*args, **kwargs)

    def save_features(self, out_path, nodes=[], **kwargs):
=======
    def save_features(self, out_path):
>>>>>>> 4fe32abb
        """

        Save the features (keypoints and descriptors) for the
        specified nodes.

        Parameters
        ----------
        out_path : str
                   Location of the output file.  If the file exists,
                   features are appended.  Otherwise, the file is created.
        """



        self.apply(Node.save_features, args=(out_path,), on='node')

    def load_features(self, in_path, nodes=[], nfeatures=None, **kwargs):
        """
        Load features (keypoints and descriptors) for the
        specified nodes.

        Parameters
        ----------
        in_path : str
                  Location of the input file.

        nodes : list
                of nodes to load features for.  If empty, load features
                for all nodes
        """
        for i, n in self.nodes_iter(data=True):
            if nodes and not i in nodes:
                continue
            else:
                n.load_features(in_path, **kwargs)

    def match(self, *args, **kwargs):
        """
        For all connected edges in the graph, apply feature matching

        See Also
        ----------
        autocnet.graph.edge.Edge.match
        """
        self.apply_func_to_edges('match', *args, **kwargs)

    def decompose_and_match(self, *args, **kwargs):
        """
        For all edges in the graph, apply coupled decomposition followed by
        feature matching.

        See Also
        --------
        autocnet.graph.edge.Edge.decompose_and_match
        """
        self.apply_func_to_edges('decompose_and_match', *args, **kwargs)

    def estimate_mbrs(self, *args, **kwargs):
        """
        For each edge, estimate the overlap and compute a minimum bounding
        rectangle (mbr) in pixel space.

        See Also
        --------
        autocnet.graoh.edge.Edge.compute_mbr
        """
        self.apply_func_to_edges('estimate_mbr', *args, **kwargs)

    def compute_clusters(self, func=markov_cluster.mcl, *args, **kwargs):
        """
        Apply some graph clustering algorithm to compute a subset of the global
        graph.

        Parameters
        ----------
        func : object
               The clustering function to be applied.  Defaults to
               Markov Clustering Algorithm

        args : list
               of arguments to be passed through to the func

        kwargs : dict
                 of keyword arguments to be passed through to the func
        """
        _, self.clusters = func(self, *args, **kwargs)

    def compute_triangular_cycles(self):
        """
        Find all cycles of length 3.  This is similar
         to cycle_basis (networkX), but returns all cycles.
         As opposed to all basis cycles.

        Returns
        -------
        cycles : list
                 A list of cycles in the form [(a,b,c), (c,d,e)],
                 where letters indicate node identifiers

        Examples
        --------
        >>> g = CandidateGraph()
        >>> g.add_edges_from([(0,1), (0,2), (1,2), (0,3), (1,3), (2,3)])
        >>> g.compute_triangular_cycles()
        [(0, 1, 2), (0, 1, 3), (0, 2, 3), (1, 2, 3)]
        """
        cycles = []
        for s, d in self.edges_iter():
            for n in self.nodes():
                if(s,n) in self.edges() and (d,n) in self.edges():
                    cycles.append((s,d,n))
        return cycles

    def minimum_spanning_tree(self):
        """
        Calculates the minimum spanning tree of the graph

        Returns
        -------

         : DataFrame
           boolean mask for edges in the minimum spanning tree
        """

        mst = nx.minimum_spanning_tree(self)
        return self.create_edge_subgraph(mst.edges())

    def apply_func_to_edges(self, function, nodes=[], *args, **kwargs):
        """
        Iterates over edges using an optional mask and and applies the given function.
        If func is not an attribute of Edge, raises AttributeError

        Parameters
        ----------
        function : obj
                   function to be called on every edge

        graph_mask_keys : list
                          of keys in graph_masks
        """
        return_lis = []
        if callable(function):
            function = function.__name__

        for s, d, edge in self.edges_iter(data=True):
            try:
                func = getattr(edge, function)
            except:
                raise AttributeError(function, ' is not an attribute of Edge')
            else:
                ret = func(*args, **kwargs)
                return_lis.append(ret)

        if len(return_lis) > 0:
            return return_lis

    def apply(self, function, on='edge',out=None, args=(), **kwargs):
        """
        Applys a function to every node or edge, returns collected return
        values.

        TODO: Merge with apply_func_to_edges?

        Parameters
        ----------
        function : callable
                   Function to apply to graph. Should accept (id, data).

        on : string
             Whether to use nodes or edges. default is 'edge'.

        out : var
              Optionally put the output in a variable rather than returning it

        args : iterable
               Some iterable of positional arguments for function.

        kwargs : dict
                 keyword args to pass into function.
        """
        options = {
            'edge' : self.edges_iter,
            'edges' : self.edges_iter,
            'e' : self.edges_iter,
            0 : self.edges_iter,
            'node' : self.nodes_iter,
            'nodes' : self.nodes_iter,
            'n' : self.nodes_iter,
            1 : self.nodes_iter
        }

        if not callable(function):
            raise TypeError('{} is not callable.'.format(function))

        res = []
        obj = 1
        # We just want to the object, not the indices, so slcie appropriately
        if options[on] == self.edges_iter:
            obj = 2
        for elem in options[on](data=True):
            res.append(function(elem[obj], *args, **kwargs))

        if out: out=res
        else: return res

    def symmetry_checks(self):
        '''
        Apply a symmetry check to all edges in the graph
        '''
        self.apply_func_to_edges('symmetry_check')

    def ratio_checks(self, *args, **kwargs):
        '''
        Apply a ratio check to all edges in the graph

        See Also
        --------
        autocnet.matcher.cpu_outlier_detector.DistanceRatio.compute
        '''
        self.apply_func_to_edges('ratio_check', *args, **kwargs)

    def compute_overlaps(self, *args, **kwargs):
        '''
        Computes overlap MBRs for all edges
        '''
        self.apply_func_to_edges('compute_overlap', *args, **kwargs)

    def overlap_checks(self, *args, **kwargs):
        '''
        Apply overlap check to all edges in the graph
        '''
        self.apply_func_to_edges('overlap_check', *args, **kwargs)

    def compute_homographies(self, *args, **kwargs):
        '''
        Compute homographies for all edges using identical parameters

        See Also
        --------
        autocnet.graph.edge.Edge.compute_homography
        autocnet.matcher.cpu_outlier_detector.compute_homography
        '''
        self.apply_func_to_edges('compute_homography', *args, **kwargs)

    def compute_fundamental_matrices(self, *args, **kwargs):
        '''
        Compute fundmental matrices for all edges using identical parameters

        See Also
        --------
        autocnet.matcher.cpu_outlier_detector.compute_fundamental_matrix
        '''
        self.apply_func_to_edges('compute_fundamental_matrix', *args, **kwargs)

    def subpixel_register(self, *args, **kwargs):
        '''
        Compute subpixel offsets for all edges using identical parameters

        See Also
        --------
        autocnet.graph.edge.Edge.subpixel_register
        '''
        self.apply_func_to_edges('subpixel_register', *args, **kwargs)

    def suppress(self, *args, **kwargs):
        '''
        Apply a metric of point suppression to the graph

        See Also
        --------
        autocnet.matcher.cpu_outlier_detector.SpatialSuppression
        '''
        self.apply_func_to_edges('suppress', *args, **kwargs)

    def overlap(self):
        '''
        Compute the percentage and area coverage of two images

        See Also
        --------
        autocnet.cg.cg.two_image_overlap
        '''
        self.apply_func_to_edges('overlap')

    def to_filelist(self):
        """
        Generate a file list for the entire graph.

        Returns
        -------

        filelist : list
                   A list where each entry is a string containing the full path to an image in the graph.
        """
        filelist = []
        for i, node in self.nodes_iter(data=True):
            filelist.append(node['image_path'])
        return filelist

    def generate_control_network(self, clean_keys=['fundamental']):
        """
        Generate a correspondence graph from the current candidate graph object.
        The control network is a single graph object, composed of n-sub graphs,
        where each sub-graph is the aggregation of all assocaited correspondences.

        Parameters
        ----------
        clean_keys : list
                     of strings used to mask the matches on each edge of the
                     Candidate Graph object

        """
        return generate_control_network(self)

    def island_nodes(self):
        """
        Finds single nodes that are completely disconnected from the rest of the graph

        Returns
        -------
        : list
          A list of disconnected nodes, nodes of degree zero, island nodes, etc.
        """
        return nx.isolates(self)

    def connected_subgraphs(self):
        """
        Finds and returns a list of each connected subgraph of nodes. Each subgraph is a set.

        Returns
        -------

         : list
           A list of connected sub-graphs of nodes, with the largest sub-graph first. Each subgraph is a set.
        """
        return sorted(nx.connected_components(self), key=len, reverse=True)

    def serials(self):
        """
        Create a dictionary of ISIS3 compliant serial numbers for each
        node in the graph.

        Returns
        -------
        serials : dict
                  with key equal to the node id and value equal to
                  an ISIS3 compliant serial number or None
        """
        serials = {}
        for i, n in self.nodes_iter(data=True):
            serials[n['node_id']] = generate_serial_number(n['image_path'])
        return serials

    def files(self):
        """
        Return a list of all full file PATHs in the CandidateGraph
        """
        return [d['image_path'] for i, d in self.nodes_iter(data=True)]

    def save(self, filename):
        """
        Save the graph object to disk.
        Parameters
        ----------
        filename : str
                   The relative or absolute PATH where the network is saved
        """
        io_network.save(self, filename)

    def plot(self, ax=None, **kwargs):  # pragma: no cover
        """
        Plot the graph object

        Parameters
        ----------
        ax : object
             A MatPlotLib axes object.

        Returns
        -------
         : object
           A MatPlotLib axes object
        """
        return plot_graph(self, ax=ax, **kwargs)

    def plot_cluster(self, ax=None, **kwargs):  # pragma: no cover
        """
        Plot the graph based on the clusters generated by
        the markov clustering algorithm

        Parameters
        ----------
        ax : object
             A MatPlotLib axes object.

        Returns
        -------
        ax : object
             A MatPlotLib axes object.

        """
        return cluster_plot(self, ax, **kwargs)

    def create_edge_subgraph(self, edges):
        """
        Create a subgraph using a list of edges.
        This is pulled directly from the networkx dev branch.

        Parameters
        ----------
        edges : list
                A list of edges in the form [(a,b), (c,d)] to retain
                in the subgraph

        Returns
        -------
        H : object
            A networkx subgraph object
        """
        H = self.__class__()
        adj = self.adj
        # Filter out edges that don't correspond to nodes in the graph.
        edges = ((u, v) for u, v in edges if u in adj and v in adj[u])
        for u, v in edges:
            # Copy the node attributes if they haven't been copied
            # already.
            if u not in H.node:
                H.node[u] = self.node[u]
            if v not in H.node:
                H.node[v] = self.node[v]
            # Create an entry in the adjacency dictionary for the
            # nodes u and v if they don't exist yet.
            if u not in H.adj:
                H.adj[u] = H.adjlist_dict_factory()
            if v not in H.adj:
                H.adj[v] = H.adjlist_dict_factory()
            # Copy the edge attributes.
            H.edge[u][v] = self.edge[u][v]
            # H.edge[v][u] = self.edge[v][u]
        H.graph = self.graph
        return H

    def size(self, weight=None):
        """
        This replaces the built-in size method to properly
        support Python 3 rounding.

        Parameters
        ----------
        weight : string or None, optional (default=None)
           The edge attribute that holds the numerical value used
           as a weight.  If None, then each edge has weight 1.

        Returns
        -------
        nedges : int
            The number of edges or sum of edge weights in the graph.

        """
        if weight:
            return sum(e[weight] for s, d, e in self.edges_iter(data=True))
        else:
            return len(self.edges())

    def create_node_subgraph(self, nodes):
        """
        Given a list of nodes, create a sub-graph and
        copy both the node and edge attributes to the subgraph.
        Changes to node/edge attributes are propagated back to the
        parent graph, while changes to the graph structure, i.e.,
        the topology, are not.

        Parameters
        ----------
        nodes : iterable
                An iterable (list, set, ndarray) of nodes to subset
                the graph

        Returns
        -------
        H : object
            A networkX graph object

        """
        bunch = set(self.nbunch_iter(nodes))
        # create new graph and copy subgraph into it
        H = self.__class__()

        # copy node and attribute dictionaries
        for n in bunch:
            H.node[n] = self.node[n]
        # namespace shortcuts for speed
        H_adj = H.adj
        self_adj = self.adj
        for i in H.node:
            adj_nodes = set(self.adj[i].keys()).intersection(bunch)
            H.adj[i] = {}
            for j, edge in self.adj[i].items():
                if j in adj_nodes:
                    H.adj[i][j] = edge

        H.graph = self.graph
        return H

    def subgraph_from_matches(self):
        """
        Returns a sub-graph where all edges have matches.
        (i.e. images with no matches are removed)

        Returns
        -------
        : Object
          A networkX graph object
        """

        # get all edges that have matches
        matches = [(u, v) for u, v, edge in self.edges_iter(data=True)
                   if not edge.matches.empty]

        return self.create_edge_subgraph(matches)

    def filter_nodes(self, func, *args, **kwargs):
        """
        Filters graph and returns a sub-graph from matches. Mimics
        python's filter() function

        Parameters
        ----------
        func : function which returns bool used to filter out nodes

        Returns
        -------
        : Object
          A networkX graph object

        """
        nodes = [n for n, d in self.nodes_iter(data=True) if func(d, *args, **kwargs)]
        return self.create_node_subgraph(nodes)

    def filter_edges(self, func, *args, **kwargs):
        """
        Filters graph and returns a sub-graph from matches. Mimics
        python's filter() function

        Parameters
        ----------
        func : function which returns bool used to filter out edges

        Returns
        -------
        : Object
          A networkX graph object
        """
        edges = [(u, v) for u, v, edge in self.edges_iter(data=True) if func(edge, *args, **kwargs)]
        return self.create_edge_subgraph(edges)

    def compute_cliques(self, node_id=None):  # pragma: no cover
        """
        Computes all maximum complete subgraphs for the given graph.
        If a node_id is given, method will return only the complete subgraphs that
        contain that node

        Parameters
        ----------
        node_id : int
                       Integer value for a given node

        Returns
        -------
        : list
          A list of lists of node ids that make up maximum complete subgraphs of the given graph
        """
        if node_id is not None:
            return list(nx.cliques_containing_node(self, nodes=node_id))
        else:
            return list(nx.find_cliques(self))

    def compute_weight(self, clean_keys, **kwargs): # pragma: no cover
        """
        Computes a voronoi weight for each edge in a given graph.
        Can function as is, but is slightly optimized for complete subgraphs.

        Parameters
        ----------
        kwargs : dict
                      keyword arguments that get passed to compute_voronoi

        clean_keys : list
                     Strings used to apply masks to omit correspondences
        """

        if not self.is_complete():
            warnings.warn('The given graph is not complete and may yield garbage.')

        for s, d, edge in self.edges_iter(data=True):
            source_node = edge.source
            overlap, _ = self.compute_intersection(source_node, clean_keys = clean_keys)

            matches, _ = edge.clean(clean_keys)
            kps = edge.get_keypoints(edge.source, index=matches['source_idx'])[['x', 'y']]
            reproj_geom = source_node.reproject_geom(overlap.geometry.values[0].__geo_interface__['coordinates'][0])
            initial_mask = geom_mask(kps, reproj_geom)

            if (len(kps[initial_mask]) <= 0):
                continue

            kps['geometry'] = kps.apply(lambda x: shapely.geometry.Point(x['x'], x['y']), axis=1)
            kps_mask = kps['geometry'][initial_mask].apply(lambda x: reproj_geom.contains(x))
            voronoi_df = compute_voronoi(kps[initial_mask][kps_mask], reproj_geom, **kwargs)

            edge['weights']['voronoi'] = voronoi_df

    def compute_unique_fully_connected_components(self, size=2):
        """
        Compute a list of all cliques with size greater than size.

        Parameters
        ----------
        size : int
               Only cliques larger than size are returned.  Default 2.

        Returns
        -------
         : list
           of lists of node ids

        Examples
        --------
        >>> G = CandidateGraph()
        >>> G.add_edges_from([('A', 'B'), ('A', 'C'), ('B', 'C'), ('B', 'D'), ('A', 'E'), ('A', 'F'), ('E', 'F') ])
        >>> res = G.compute_unique_fully_connected_components()
        >>> sorted(map(sorted,res))
        [['A', 'B', 'C'], ['A', 'E', 'F']]
        """
        return [i for i in nx.enumerate_all_cliques(self) if len(i) > size]

    def compute_fully_connected_components(self):
        """
        For a given graph, compute all of the fully connected subgraphs with
        3+ components.

        Returns
        -------
        fc : list
             of lists of node identifiers

        Examples
        --------
        >>> G = CandidateGraph()
        >>> G.add_edges_from([('A', 'B'), ('A', 'C'), ('B', 'C'), ('B', 'D'), ('A', 'E'), ('A', 'F'), ('E', 'F') ])
        >>> fc = G.compute_fully_connected_components()
        >>> len(fc) #A, B, C, E, A  - D is omitted because it is a singular terminal node
        5
        >>> sorted(map(sorted,fc['A']))  # Sort inner and outer lists
        [['A', 'B', 'C'], ['A', 'E', 'F']]
        """
        fully_connected = self.compute_unique_fully_connected_components()
        fc = defaultdict(list)
        for i in fully_connected:
            for j in i:
                fc[j].append(tuple(i))
        return fc

    def compute_intersection(self, source, clean_keys=[]):
        """
        Computes the intercetion of all images in a graph
        based around a given source node

        Parameters
        ----------
        source: object or int
                     Either a networkx Node object or an integer

        clean_keys : list
                           Strings used to apply masks to omit correspondences

        Returns
        -------
        intersect_gdf : dataframe
                               A geopandas dataframe of intersections for all images
                               that overlap with the source node. Also includes the common
                               overlap for all images in the source node.
        """
        if type(source) is int:
            source = self.node[source]
        # May want to use a try except block here, but what error to raise?
        source_poly = swkt.loads(source.geodata.footprint.GetGeometryRef(0).ExportToWkt())

        source_gdf = gpd.GeoDataFrame({'geometry': [source_poly], 'source_node': [source['node_id']]})

        proj_gdf = gpd.GeoDataFrame(columns=['geometry', 'proj_node'])
        proj_poly_list = []
        proj_node_list = []
        # Begin iterating through the edges in the graph that include the source node
        for s, d, edge in self.edges_iter(data=True):
            if s == source['node_id']:
                proj_poly = swkt.loads(edge.destination.geodata.footprint.GetGeometryRef(0).ExportToWkt())
                proj_poly_list.append(proj_poly)
                proj_node_list.append(d)

            elif d == source['node_id']:
                proj_poly = swkt.loads(edge.source.geodata.footprint.GetGeometryRef(0).ExportToWkt())
                proj_poly_list.append(proj_poly)
                proj_node_list.append(s)

        proj_gdf = gpd.GeoDataFrame({"geometry": proj_poly_list, "proj_node": proj_node_list})
        # Overlay all geometry and find the one geometry element that overlaps all of the images
        intersect_gdf = gpd.overlay(source_gdf, proj_gdf, how='intersection')
        if len(intersect_gdf) == 0:
            raise ValueError('Node ' + str(source['node_id']) +  ' does not overlap with any other images in the candidate graph.')
        overlaps_mask = intersect_gdf.geometry.apply(lambda x:proj_gdf.geometry.contains(shapely.affinity.scale(x, .9, .9)).all())
        overlaps_all = intersect_gdf[overlaps_mask]

        # If there is no intersection polygon that overlaps all of the images, union all of the intersection
        # polygons into one large polygon that does overlap all of the images
        if len(overlaps_all) <= 0:
            new_poly = shapely.ops.unary_union(intersect_gdf.geometry)
            overlaps_all = gpd.GeoDataFrame({'source_node': source['node_id'], 'proj_node': source['node_id'],
                                             'geometry': [new_poly]})

        return overlaps_all, intersect_gdf

    def is_complete(self):
        """
        Checks if the graph is a complete graph
        """
        neighbors_dict = nx.degree(self)
        for value in neighbors_dict.values():
            if value == len(self.neighbors(self.nodes()[0])):
                continue
            else:
                return False

        return True

    def footprints(self):
        geoms = [n.footprint for i, n in self.nodes_iter(data=True)]
        return gpd.GeoDataFrame(geometry=geoms)

    def create_control_network(self, clean_keys=[]):
        matches = self.get_matches(clean_keys=clean_keys)
        self.controlnetwork = control.ControlNetwork.from_candidategraph(matches)

    def identify_potential_overlaps(self, **kwargs):
        cc = control.identify_potential_overlaps(self, self.controlnetwork, **kwargs)
        return cc

    def to_isis(self, outname, *args, **kwargs):
        serials = self.serials()
        files = self.files()
        self.controlnetwork.to_isis(outname, serials, files, *args, **kwargs)<|MERGE_RESOLUTION|>--- conflicted
+++ resolved
@@ -472,22 +472,7 @@
             print('Processing {}'.format(node['image_name']))
             node.extract_features_with_tiling(tilesize=tilesize, overlap=overlap, *args, **kwargs)
 
-<<<<<<< HEAD
-    def extract_subsets(self, *args, **kwargs):
-        """
-        Extracts features from each image in those regions estimated to be
-        overlapping.
-
-        *args and **kwargs are passed to the feature extractor.  For example,
-        passing method='sift' will cause the extractor to use the sift method.
-        """
-        for source, destination, e in self.edges_iter(data=True):
-            e.extract_subset(*args, **kwargs)
-
-    def save_features(self, out_path, nodes=[], **kwargs):
-=======
     def save_features(self, out_path):
->>>>>>> 4fe32abb
         """
 
         Save the features (keypoints and descriptors) for the
@@ -641,7 +626,7 @@
                 ret = func(*args, **kwargs)
                 return_lis.append(ret)
 
-        if len(return_lis) > 0:
+        if any(return_lis):
             return return_lis
 
     def apply(self, function, on='edge',out=None, args=(), **kwargs):
