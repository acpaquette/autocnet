from collections import defaultdict, MutableMapping
import itertools
import os
import warnings

import numpy as np
import pandas as pd
from plio.io.io_gdal import GeoDataset
from plio.io.isis_serial_number import generate_serial_number
from scipy.misc import bytescale, imresize
from shapely.geometry import Polygon
from shapely import wkt

from autocnet.cg import cg

from autocnet.io import keypoints as io_keypoints

from autocnet.matcher.add_depth import deepen_correspondences
from autocnet.matcher import cpu_extractor as fe
from autocnet.matcher import cpu_outlier_detector as od
from autocnet.matcher import suppression_funcs as spf
from autocnet.cg.cg import convex_hull_ratio

from autocnet.vis.graph_view import plot_node
from autocnet.utils import utils


class Node(dict, MutableMapping):
    """
    This class represents a node in a graph and is synonymous with an
    image.  The node (image) stores PATH information, an accessor to the
    on-disk data set, and correspondences information that references the image.


    Attributes
    ----------
    image_name : str
                 Name of the image, with extension

    image_path : str
                 Relative or absolute PATH to the image

    geodata : object
             File handle to the object

    keypoints : dataframe
                With columns, x, y, and response

    nkeypoints : int
                 The number of keypoints found for this image

    descriptors : ndarray
                  32-bit array of feature descriptors returned by OpenCV

    masks : set
            A list of the available masking arrays

    isis_serial : str
                  If the input images have PVL headers, generate an
                  ISIS compatible serial number
    """

    def __init__(self, image_name=None, image_path=None, node_id=None):
        self['image_name'] = image_name
        self['image_path'] = image_path
        self['node_id'] = node_id
        self['hash'] = image_name
        self.descriptors = None
        self.keypoints = pd.DataFrame()
        self.masks = pd.DataFrame()

    def __repr__(self):
        return """
        NodeID: {}
        Image Name: {}
        Image PATH: {}
        Number Keypoints: {}
        Available Masks : {}
        Type: {}
        """.format(self['node_id'], self['image_name'], self['image_path'],
                   self.nkeypoints, self.masks, self.__class__)

<<<<<<< HEAD
    def __hash__(self):
=======
    def __hash__(self): #pragma: no cover
>>>>>>> 4fe32abb
        return hash(repr(self))

    def __gt__(self, other):
        myid = self['node_id']
        oid = other['node_id']
        return myid > oid

<<<<<<< HEAD
    def __geq__(self, other):
=======
    def __ge__(self, other):
>>>>>>> 4fe32abb
        myid = self['node_id']
        oid = other['node_id']
        return myid >= oid

    def __lt__(self, other):
        myid = self['node_id']
        oid = other['node_id']
        return myid < oid

<<<<<<< HEAD
    def __leq__(self, other):
=======
    def __le__(self, other):
>>>>>>> 4fe32abb
        myid = self['node_id']
        oid = other['node_id']
        return myid <= oid

    def __str__(self):
        return str(self['node_id'])

    def __eq__(self, other):
        return utils.compare_dicts(self.__dict__, other.__dict__) *\
               utils.compare_dicts(self, other)


    @property
    def geodata(self):
        if not getattr(self, '_geodata', None) and self['image_path'] is not None:
            self._geodata = GeoDataset(self['image_path'])
            return self._geodata
        if hasattr(self, '_geodata'):
            return self._geodata
        else:
            return None

    @property
    def footprint(self):
        if not getattr(self, '_footprint', None):
            try:
                self._footprint = wkt.loads(self.geodata.footprint.GetGeometryRef(0).ExportToWkt())
            except:
                return None
        return self._footprint

    @property
    def isis_serial(self):
        """
        Generate an ISIS compatible serial number using the data file
        associated with this node.  This assumes that the data file
        has a PVL header.
        """
        if not hasattr(self, '_isis_serial'):
            try:
                self._isis_serial = generate_serial_number(self['image_path'])
            except:
                self._isis_serial = None
        return self._isis_serial

    @property
    def nkeypoints(self):
        return len(self.keypoints)

    def coverage(self):
        """
        Determines the area of keypoint coverage
        using the unprojected image, resulting
        in a rough estimation of the percentage area
        being covered.

        Returns
        -------
        coverage_area :  float
                         percentage area covered by the generated
                         keypoints
        """

        points = self.get_keypoint_coordinates()
        hull = cg.convex_hull(points)
        hull_area = hull.volume

        max_x = self.geodata.raster_size[0]
        max_y = self.geodata.raster_size[1]

        total_area = max_x * max_y

        return hull_area / total_area

    def get_byte_array(self, band=1):
        """
        Get a band as a 32-bit numpy array

        Parameters
        ----------
        band : int
               The band to read, default 1
        """

        array = self.geodata.read_array(band=band)
        return bytescale(array)

    def get_array(self, band=1):
        """
        Get a band as a 32-bit numpy array

        Parameters
        ----------
        band : int
               The band to read, default 1
        """

        array = self.geodata.read_array(band=band)
        return array

    def get_keypoints(self, index=None):
        """
        Return the keypoints for the node.  If index is passed, return
        the appropriate subset.
        Parameters
        ----------
        index : iterable
                indices for of the keypoints to return
        Returns
        -------
         : dataframe
           A pandas dataframe of keypoints
        """
        if index is not None:
            return self.keypoints.loc[index]
        else:
            return self.keypoints

    def get_keypoint_coordinates(self, index=None, homogeneous=False):
        """
        Return the coordinates of the keypoints without any ancillary data

        Parameters
        ----------
        index : iterable
                indices for of the keypoints to return

        homogeneous : bool
                      If True, return homogeneous coordinates in the form
                      [x, y, 1]. Default: False

        Returns
        -------
         : dataframe
           A pandas dataframe of keypoint coordinates
        """
        if index is None:
            keypoints = self.keypoints[['x', 'y']]
        else:
            keypoints = self.keypoints.loc[index][['x', 'y']]

        if homogeneous:
            keypoints['homogeneous'] = 1

        return keypoints

    def get_raw_keypoint_coordinates(self, index=slice(None)):
        """
        The performance of get_keypoint_coordinates can be slow
        due to the ability for fancier indexing.  This method
        returns coordinates using numpy array accessors.

        Parameters
        ----------
        index : iterable
                positional indices to return from the global keypoints dataframe
        """
        return self.keypoints.values[index,:2]

    @staticmethod
    def _extract_features(array, *args, **kwargs):  # pragma: no cover
        """
        Extract features for the node

        Parameters
        ----------
        array : ndarray

        kwargs : dict
                 kwargs passed to autocnet.cpu_extractor.extract_features

        """
        pass

    def extract_features(self, array, xystart=[], *args, **kwargs):
        arraysize = array.shape[0] * array.shape[1]

        try:
            maxsize = self.maxsize[0] * self.maxsize[1]
        except:
            maxsize = np.inf

        if arraysize > maxsize:
            warnings.warn('Node: {}. Maximum feature extraction array size is {}.  Maximum array size is {}. Please use tiling or downsampling.'.format(self['node_id'], maxsize, arraysize))

        keypoints, descriptors = Node._extract_features(array, *args, **kwargs)
        count = len(self.keypoints)

        if xystart:
            keypoints['x'] += xystart[0]
            keypoints['y'] += xystart[1]

        self.keypoints = pd.concat((self.keypoints, keypoints))
        descriptor_mask = self.keypoints.duplicated()[count:]
        number_new = descriptor_mask.sum()

        # Removed duplicated and re-index the merged keypoints
        self.keypoints.drop_duplicates(inplace=True)
        self.keypoints.reset_index(inplace=True, drop=True)

        if self.descriptors is not None:
            self.descriptors = np.concatenate((self.descriptors, descriptors[~descriptor_mask]))
        else:
            self.descriptors = descriptors

    def extract_features_from_overlaps(self, overlaps=[], downsampling=False, tiling=False, *args, **kwargs):
        # iterate through the overlaps
        # check for downsampling or tiling and dispatch as needed to that func
        # that should then dispatch to the extract features func
        pass

    def extract_features_with_downsampling(self, downsample_amount,
                                           array_read_args={},
                                           interp='lanczos', *args, **kwargs):
        """
        Extract interest points for the this node (image) by first downsampling,
        then applying the extractor, and then upsampling the results backin to
        true image space.

        Parameters
        ----------
        downsample_amount : int
                            The amount to downsample by
        """
        array_size = self.geodata.raster_size
        total_size = array_size[0] * array_size[1]
        shape = (int(array_size[0] / downsample_amount),
                 int(array_size[1] / downsample_amount))
        array = imresize(self.geodata.read_array(**array_read_args), shape, interp=interp)
        self.extract_features(array, *args, **kwargs)
        self.keypoints['x'] *= downsample_amount
        self.keypoints['y'] *= downsample_amount

    def extract_features_with_tiling(self, tilesize=1000, overlap=500, *args, **kwargs):
        array_size = self.geodata.raster_size
        stepsize = tilesize - overlap
        if stepsize < 0:
            raise ValueError('Overlap can not be greater than tilesize.')
        # Compute the tiles
        if tilesize >= array_size[1]:
            ytiles = [(0, array_size[1])]
        else:
            ystarts = range(0, array_size[1], stepsize)
            ystops = range(tilesize, array_size[1], stepsize)
            ytiles = list(zip(ystarts, ystops))
            ytiles.append((ytiles[-1][0] + stepsize, array_size[1]))

        if tilesize >= array_size[0]:
            xtiles = [(0, array_size[0])]
        else:
            xstarts = range(0, array_size[0], stepsize)
            xstops = range(tilesize, array_size[0], stepsize)
            xtiles = list(zip(xstarts, xstops))
            xtiles.append((xtiles[-1][0] + stepsize, array_size[0]))
        tiles = itertools.product(xtiles, ytiles)

        for tile in tiles:
            # xstart, ystart, xcount, ycount
            xstart = tile[0][0]
            ystart = tile[1][0]
            xstop = tile[0][1]
            ystop = tile[1][1]
            pixels = [xstart, ystart,
                      xstop - xstart,
                      ystop - ystart]

            array = self.geodata.read_array(pixels=pixels)
            xystart = [xstart, ystart]
            self.extract_features(array, xystart, *args, **kwargs)

    def load_features(self, in_path, format='npy'):
        """
        Load keypoints and descriptors for the given image
        from a HDF file.

        Parameters
        ----------
        in_path : str or object
                  PATH to the hdf file or a HDFDataset object handle

        format : {'npy', 'hdf'}
        """
        if format == 'npy':
            keypoints, descriptors = io_keypoints.from_npy(in_path)
        elif format == 'hdf':
            keypoints, descriptors = io_keypoints.from_hdf(in_path,
                                                           key=self['image_name'])

        self.keypoints = keypoints
        self.descriptors = descriptors

    def save_features(self, out_path):
        """
        Save the extracted keypoints and descriptors to
        the given file.  By default, the .npz files are saved
        along side the image, e.g. in the same folder as the image.

        Parameters
        ----------
        out_path : str or object
                   PATH to the directory for output and base file name
        """
        if self.keypoints.empty:
            warnings.warn('Node {} has not had features extracted.'.format(self['node_id']))
            return

        io_keypoints.to_npy(self.keypoints, self.descriptors,
<<<<<<< HEAD
                            out_path)

    def group_correspondences(self, cg, *args, deepen=False, **kwargs):
        """

        Parameters
        ----------
        cg : object
             The graph object this node is a member of

        deepen : bool
                 If True, attempt to punch matches through to all incident edges.  Default: False
        """
        node = self['node_id']
        # Get the edges incident to the current node
        incident_edges = set(cg.edges(node)).intersection(set(cg.edges()))

        # If this node is free floating, ignore it.
        if not incident_edges:
             # TODO: Add dangling correspondences to control network anyway.  Subgraphs handle this segmentation if req.
            return

        try:
            clean_keys = kwargs['clean_keys']
        except:
            clean_keys = []

        # Grab all the incident edge matches and concatenate into a group match set.
        # All share the same source node
        edge_matches = []
        for e in incident_edges:
            edge = cg[e[0]][e[1]]
            matches, mask = edge.clean(clean_keys=clean_keys)
            # Add a depth mask that initially mirrors the fundamental mask
            edge_matches.append(matches)
        d = pd.concat(edge_matches)

        # Counter for point identifiers
        pid = 0

        # Iterate through all of the correspondences and attempt to add additional correspondences using
        # the epipolar constraint
        for idx, g in d.groupby('source_idx'):
            # Pull the source index to be used as the search
            source_idx = g['source_idx'].values[0]

            # Add the point object onto the node
            point = Point(pid)
            #print(g[['source_image', 'destination_image']])
            covered_edges = list(map(tuple, g[['source_image', 'destination_image']].values))
            s = g['source_image'].iat[0]
            d = g['destination_image'].iat[0]
            # The reference edge that we are deepening with
            ab = cg.edge[covered_edges[0][0]][covered_edges[0][1]]

            # Get the coordinates of the search correspondence
            ab_keypoints = ab.source.get_keypoint_coordinates(index=g['source_idx'])
            ab_x = None

            for j, (r_idx, r) in enumerate(g.iterrows()):
                kp = ab_keypoints.iloc[j].values

                # Homogenize the coord used for epipolar projection
                if ab_x is None:
                    ab_x = np.array([kp[0], kp[1], 1.])

                kpd = ab.destination.get_keypoint_coordinates(index=g['destination_idx']).values[0]
                # Add the existing source and destination correspondences
                self.point_to_correspondence[point].add((r['source_image'],
                                                                  Correspondence(r['source_idx'],
                                                                                 kp[0],
                                                                                 kp[1],
                                                                                 serial=self.isis_serial)))
                self.point_to_correspondence[point].add((r['destination_image'],
                                                                  Correspondence(r['destination_idx'],
                                                                                 kpd[0],
                                                                                 kpd[1],
                                                                                 serial=cg.node[r['destination_image']].isis_serial)))

            # If the user wants to punch correspondences through
            if deepen:
                search_edges = incident_edges.difference(set(covered_edges))
                for search_edge in search_edges:
                    bc = cg.edge[search_edge[0]][search_edge[1]]
                    coords, idx = deepen_correspondences(ab_x, bc, source_idx)

                    if coords is not None:
                        cg.node[node].point_to_correspondence[point].add((search_edge[1],
                                                                          Correspondence(idx,
                                                                                         coords[0],
                                                                                         coords[1],
                                                                                         serial=cg.node[search_edge[1]].isis_serial)))

            pid += 1

        # Convert the dict to a dataframe
        data = []
        for k, measures in self.point_to_correspondence.items():
            for image_id, m in measures:
                data.append((k.point_id, k.point_type, m.serial, m.measure_type, m.x, m.y, image_id))

        columns = ['point_id', 'point_type', 'serialnumber', 'measure_type', 'x', 'y', 'node_id']
        self.point_to_correspondence_df = pd.DataFrame(data, columns=columns)

    def coverage_ratio(self, clean_keys=[]):
        """
        Compute the ratio $area_{convexhull} / area_{total}$

        Returns
        -------
        ratio : float
                The ratio of convex hull area to total area.
        """
        ideal_area = self.geodata.pixel_area
        if not hasattr(self, 'keypoints'):
            raise AttributeError('Keypoints must be extracted already, they have not been.')

        #TODO: clean_keys are disabled - re-enable.
        keypoints = self.get_keypoint_coordinates()

        ratio = convex_hull_ratio(keypoints, ideal_area)
        return ratio
=======
                            out_path + '_{}.npz'.format(self['node_id']))
>>>>>>> 4fe32abb

    def plot(self, clean_keys=[], **kwargs):  # pragma: no cover
        return plot_node(self, clean_keys=clean_keys, **kwargs)

    def _clean(self, clean_keys):
        """
        Given a list of clean keys compute the
        mask of valid matches

        Parameters
        ----------
        clean_keys : list
                     of columns names (clean keys)

        Returns
        -------
        matches : dataframe
                  A masked view of the matches dataframe

        mask : series
                    A boolean series to inflate back to the full match set
        """
        if self.keypoints.empty:
            raise AttributeError('Keypoints have not been extracted for this node.')
        panel = self.masks
        mask = panel[clean_keys].all(axis=1)
        matches = self.keypoints[mask]
        return matches, mask

    def reproject_geom(self, coords):   # pragma: no cover
        """
        Reprojects a set of latlon coordinates into pixel space using the nodes
        geodata. These are then returned as a shapely polygon

        Parameters
        ----------
        coords : ndarray
                      (n, 2) array of latlon coordinates

        Returns
        ----------
        : object
          A shapely polygon object made using the reprojected coordinates
        """
        reproj = []

        for x, y in coords:
            reproj.append(self.geodata.latlon_to_pixel(y, x))
        return Polygon(reproj)<|MERGE_RESOLUTION|>--- conflicted
+++ resolved
@@ -80,11 +80,7 @@
         """.format(self['node_id'], self['image_name'], self['image_path'],
                    self.nkeypoints, self.masks, self.__class__)
 
-<<<<<<< HEAD
-    def __hash__(self):
-=======
     def __hash__(self): #pragma: no cover
->>>>>>> 4fe32abb
         return hash(repr(self))
 
     def __gt__(self, other):
@@ -92,11 +88,7 @@
         oid = other['node_id']
         return myid > oid
 
-<<<<<<< HEAD
-    def __geq__(self, other):
-=======
     def __ge__(self, other):
->>>>>>> 4fe32abb
         myid = self['node_id']
         oid = other['node_id']
         return myid >= oid
@@ -106,11 +98,7 @@
         oid = other['node_id']
         return myid < oid
 
-<<<<<<< HEAD
-    def __leq__(self, other):
-=======
     def __le__(self, other):
->>>>>>> 4fe32abb
         myid = self['node_id']
         oid = other['node_id']
         return myid <= oid
@@ -418,132 +406,7 @@
             return
 
         io_keypoints.to_npy(self.keypoints, self.descriptors,
-<<<<<<< HEAD
-                            out_path)
-
-    def group_correspondences(self, cg, *args, deepen=False, **kwargs):
-        """
-
-        Parameters
-        ----------
-        cg : object
-             The graph object this node is a member of
-
-        deepen : bool
-                 If True, attempt to punch matches through to all incident edges.  Default: False
-        """
-        node = self['node_id']
-        # Get the edges incident to the current node
-        incident_edges = set(cg.edges(node)).intersection(set(cg.edges()))
-
-        # If this node is free floating, ignore it.
-        if not incident_edges:
-             # TODO: Add dangling correspondences to control network anyway.  Subgraphs handle this segmentation if req.
-            return
-
-        try:
-            clean_keys = kwargs['clean_keys']
-        except:
-            clean_keys = []
-
-        # Grab all the incident edge matches and concatenate into a group match set.
-        # All share the same source node
-        edge_matches = []
-        for e in incident_edges:
-            edge = cg[e[0]][e[1]]
-            matches, mask = edge.clean(clean_keys=clean_keys)
-            # Add a depth mask that initially mirrors the fundamental mask
-            edge_matches.append(matches)
-        d = pd.concat(edge_matches)
-
-        # Counter for point identifiers
-        pid = 0
-
-        # Iterate through all of the correspondences and attempt to add additional correspondences using
-        # the epipolar constraint
-        for idx, g in d.groupby('source_idx'):
-            # Pull the source index to be used as the search
-            source_idx = g['source_idx'].values[0]
-
-            # Add the point object onto the node
-            point = Point(pid)
-            #print(g[['source_image', 'destination_image']])
-            covered_edges = list(map(tuple, g[['source_image', 'destination_image']].values))
-            s = g['source_image'].iat[0]
-            d = g['destination_image'].iat[0]
-            # The reference edge that we are deepening with
-            ab = cg.edge[covered_edges[0][0]][covered_edges[0][1]]
-
-            # Get the coordinates of the search correspondence
-            ab_keypoints = ab.source.get_keypoint_coordinates(index=g['source_idx'])
-            ab_x = None
-
-            for j, (r_idx, r) in enumerate(g.iterrows()):
-                kp = ab_keypoints.iloc[j].values
-
-                # Homogenize the coord used for epipolar projection
-                if ab_x is None:
-                    ab_x = np.array([kp[0], kp[1], 1.])
-
-                kpd = ab.destination.get_keypoint_coordinates(index=g['destination_idx']).values[0]
-                # Add the existing source and destination correspondences
-                self.point_to_correspondence[point].add((r['source_image'],
-                                                                  Correspondence(r['source_idx'],
-                                                                                 kp[0],
-                                                                                 kp[1],
-                                                                                 serial=self.isis_serial)))
-                self.point_to_correspondence[point].add((r['destination_image'],
-                                                                  Correspondence(r['destination_idx'],
-                                                                                 kpd[0],
-                                                                                 kpd[1],
-                                                                                 serial=cg.node[r['destination_image']].isis_serial)))
-
-            # If the user wants to punch correspondences through
-            if deepen:
-                search_edges = incident_edges.difference(set(covered_edges))
-                for search_edge in search_edges:
-                    bc = cg.edge[search_edge[0]][search_edge[1]]
-                    coords, idx = deepen_correspondences(ab_x, bc, source_idx)
-
-                    if coords is not None:
-                        cg.node[node].point_to_correspondence[point].add((search_edge[1],
-                                                                          Correspondence(idx,
-                                                                                         coords[0],
-                                                                                         coords[1],
-                                                                                         serial=cg.node[search_edge[1]].isis_serial)))
-
-            pid += 1
-
-        # Convert the dict to a dataframe
-        data = []
-        for k, measures in self.point_to_correspondence.items():
-            for image_id, m in measures:
-                data.append((k.point_id, k.point_type, m.serial, m.measure_type, m.x, m.y, image_id))
-
-        columns = ['point_id', 'point_type', 'serialnumber', 'measure_type', 'x', 'y', 'node_id']
-        self.point_to_correspondence_df = pd.DataFrame(data, columns=columns)
-
-    def coverage_ratio(self, clean_keys=[]):
-        """
-        Compute the ratio $area_{convexhull} / area_{total}$
-
-        Returns
-        -------
-        ratio : float
-                The ratio of convex hull area to total area.
-        """
-        ideal_area = self.geodata.pixel_area
-        if not hasattr(self, 'keypoints'):
-            raise AttributeError('Keypoints must be extracted already, they have not been.')
-
-        #TODO: clean_keys are disabled - re-enable.
-        keypoints = self.get_keypoint_coordinates()
-
-        ratio = convex_hull_ratio(keypoints, ideal_area)
-        return ratio
-=======
                             out_path + '_{}.npz'.format(self['node_id']))
->>>>>>> 4fe32abb
 
     def plot(self, clean_keys=[], **kwargs):  # pragma: no cover
         return plot_node(self, clean_keys=clean_keys, **kwargs)
