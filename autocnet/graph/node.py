from collections import defaultdict, MutableMapping
import itertools
import os
import warnings

import numpy as np
import pandas as pd
from plio.io.io_gdal import GeoDataset
from plio.io.isis_serial_number import generate_serial_number
<<<<<<< HEAD
from scipy.misc import bytescale
from shapely.geometry import Polygon
=======
from scipy.misc import bytescale, imresize
>>>>>>> 1788194d

from autocnet.cg import cg
from autocnet.control.control import Correspondence, Point

from autocnet.io import keypoints as io_keypoints

from autocnet.matcher.add_depth import deepen_correspondences
from autocnet.matcher import cpu_extractor as fe
from autocnet.matcher import cpu_outlier_detector as od
from autocnet.matcher import suppression_funcs as spf
from autocnet.cg.cg import convex_hull_ratio

from autocnet.vis.graph_view import plot_node
from autocnet.utils import utils


class Node(dict, MutableMapping):
    """
    This class represents a node in a graph and is synonymous with an
    image.  The node (image) stores PATH information, an accessor to the
    on-disk data set, and correspondences information that references the image.


    Attributes
    ----------
    image_name : str
                 Name of the image, with extension

    image_path : str
                 Relative or absolute PATH to the image

    geodata : object
             File handle to the object

    keypoints : dataframe
                With columns, x, y, and response

    nkeypoints : int
                 The number of keypoints found for this image

    descriptors : ndarray
                  32-bit array of feature descriptors returned by OpenCV

    masks : set
            A list of the available masking arrays

    isis_serial : str
                  If the input images have PVL headers, generate an
                  ISIS compatible serial number
    """

    def __init__(self, image_name=None, image_path=None, node_id=None):
        self['image_name'] = image_name
        self['image_path'] = image_path
        self['node_id'] = node_id
        self['hash'] = image_name
        self._mask_arrays = {}
        self.point_to_correspondence = defaultdict(set)
        self.point_to_correspondence_df = None
        self.descriptors = None
        self.keypoints = pd.DataFrame()
        self.masks = pd.DataFrame()

    def __repr__(self):
        return """
        NodeID: {}
        Image Name: {}
        Image PATH: {}
        Number Keypoints: {}
        Available Masks : {}
        Type: {}
        """.format(self['node_id'], self['image_name'], self['image_path'],
                   self.nkeypoints, self.masks, self.__class__)

    def __eq__(self, other):
        eq = True
        d = self.__dict__
        o = other.__dict__
        for k, v in d.items():
            if isinstance(v, pd.DataFrame):
                if not v.equals(o[k]):
                    eq = False
            elif isinstance(v, np.ndarray):
                if not v.all() == o[k].all():
                    eq = False
        return eq
    """
    def __getitem__(self, item):
        attribute_dict = {'image_name': self['image_name'],
                          'image_path': self['image_path'],
                          'geodata': self.geodata,
                          'keypoints': self.keypoints,
                          'nkeypoints': self.nkeypoints,
                          'descriptors': self.descriptors,
                          'masks': self.masks,
                          'isis_serial': self.isis_serial}
        if item in attribute_dict.keys():
            return attribute_dict[item]
        else:
            return super(Node, self).__getitem__(item)
    """

    @property
    def geodata(self):
        if not getattr(self, '_geodata', None) and self['image_path'] is not None:
            self._geodata = GeoDataset(self['image_path'])
            return self._geodata
        if hasattr(self, '_geodata'):
            return self._geodata
        else:
            return None

    """    @property
    def masks(self):
        mask_lookup = {'suppression': 'suppression'}

        if self.keypoints is None:
            warnings.warn('Keypoints have not been extracted')
            return

        if not hasattr(self, '_masks'):
            self._masks = pd.DataFrame(index=self.keypoints.index)

        # If the mask is coming form another object that tracks
        # state, dynamically draw the mask from the object.
        for c in self._masks.columns:
            if c in mask_lookup:
                self._masks[c] = getattr(self, mask_lookup[c]).mask
        return self._masks

    @masks.setter
    def masks(self, v):
        column_name = v[0]
        boolean_mask = v[1]
        self.masks[column_name] = boolean_mask
    """
    @property
    def isis_serial(self):
        """
        Generate an ISIS compatible serial number using the data file
        associated with this node.  This assumes that the data file
        has a PVL header.
        """
        if not hasattr(self, '_isis_serial'):
            try:
                self._isis_serial = generate_serial_number(self['image_path'])
            except:
                self._isis_serial = None
        return self._isis_serial

    @property
    def nkeypoints(self):
        return len(self.keypoints)

    def coverage(self):
        """
        Determines the area of keypoint coverage
        using the unprojected image, resulting
        in a rough estimation of the percentage area
        being covered.

        Returns
        -------
        coverage_area :  float
                        Area covered by the generated
                        keypoints
        """

        points = self.get_keypoint_coordinates()
        hull = cg.convex_hull(points)
        hull_area = hull.volume

        max_x = self.geodata.raster_size[0]
        max_y = self.geodata.raster_size[1]

        total_area = max_x * max_y

        self.coverage_area = (hull_area/total_area)*100

        return self.coverage_area

    def get_byte_array(self, band=1):
        """
        Get a band as a 32-bit numpy array

        Parameters
        ----------
        band : int
               The band to read, default 1
        """

        array = self.geodata.read_array(band=band)
        return bytescale(array)

    def get_array(self, band=1):
        """
        Get a band as a 32-bit numpy array

        Parameters
        ----------
        band : int
               The band to read, default 1
        """

        array = self.geodata.read_array(band=band)
        return array

    def get_keypoints(self, index=None):
        """
        Return the keypoints for the node.  If index is passed, return
        the appropriate subset.
        Parameters
        ----------
        index : iterable
                indices for of the keypoints to return
        Returns
        -------
         : dataframe
           A pandas dataframe of keypoints
        """
        if index is not None:
            return self.keypoints.loc[index]
        else:
            return self.keypoints

    def get_keypoint_coordinates(self, index=None, homogeneous=False):
        """
        Return the coordinates of the keypoints without any ancillary data

        Parameters
        ----------
        index : iterable
                indices for of the keypoints to return

        homogeneous : bool
                      If True, return homogeneous coordinates in the form
                      [x, y, 1]. Default: False

        Returns
        -------
         : dataframe
           A pandas dataframe of keypoint coordinates
        """
        if index is None:
            keypoints = self.keypoints[['x', 'y']]
        else:
            keypoints = self.keypoints.loc[index][['x', 'y']]

        if homogeneous:
            keypoints['homogeneous'] = 1

        return keypoints

    @staticmethod
    def _extract_features(array, *args, **kwargs):
        """
        Extract features for the node

        Parameters
        ----------
        array : ndarray

        kwargs : dict
                 kwargs passed to autocnet.cpu_extractor.extract_features

        """
        pass

    def extract_features(self, array, xystart=[], *args, **kwargs):
        arraysize = array.shape[0] * array.shape[1]

        try:
            maxsize = self.maxsize[0] * self.maxsize[1]
        except:
            maxsize = np.inf

        if arraysize > maxsize:
            warnings.warn('Node: {}. Maximum feature extraction array size is {}.  Maximum array size is {}. Please use tiling or downsampling.'.format(self['node_id'], maxsize, arraysize))

        keypoints, descriptors = Node._extract_features(array, *args, **kwargs)
        count = len(self.keypoints)

        if xystart:
            keypoints['x'] += xystart[0]
            keypoints['y'] += xystart[1]

        self.keypoints = pd.concat((self.keypoints, keypoints))
        descriptor_mask = self.keypoints.duplicated()[count:]
        number_new = descriptor_mask.sum()

        # Removed duplicated and re-index the merged keypoints
        self.keypoints.drop_duplicates(inplace=True)
        self.keypoints.reset_index(inplace=True, drop=True)

        if self.descriptors is not None:
            self.descriptors = np.concatenate((self.descriptors, descriptors[~descriptor_mask]))
        else:
            self.descriptors = descriptors

    def extract_features_from_overlaps(self, overlaps=[], downsampling=False, tiling=False, *args, **kwargs):
        # iterate through the overlaps
        # check for downsampling or tiling and dispatch as needed to that func
        # that should then dispatch to the extract features func
        pass

    def extract_features_with_downsampling(self, downsample_amount,
                                           array_read_args={},
                                           interp='lanczos', *args, **kwargs):
        """
        Extract interest points for the this node (image) by first downsampling,
        then applying the extractor, and then upsampling the results backin to
        true image space.

        Parameters
        ----------
        downsample_amount : int
                            The amount to downsample by
        """
        array_size = self.geodata.raster_size
        total_size = array_size[0] * array_size[1]
        shape = (int(array_size[0] / downsample_amount),
                 int(array_size[1] / downsample_amount))
        array = imresize(self.geodata.read_array(**array_read_args), shape, interp=interp)
        self.extract_features(array, *args, **kwargs)
        self.keypoints['x'] *= downsample_amount
        self.keypoints['y'] *= downsample_amount

    def extract_features_with_tiling(self, tilesize=1000, overlap=500, *args, **kwargs):
        array_size = self.geodata.raster_size
        stepsize = tilesize - overlap
        if stepsize < 0:
            raise ValueError('Overlap can not be greater than tilesize.')
        # Compute the tiles
        if tilesize >= array_size[1]:
            ytiles = [(0, array_size[1])]
        else:
            ystarts = range(0, array_size[1], stepsize)
            ystops = range(tilesize, array_size[1], stepsize)
            ytiles = list(zip(ystarts, ystops))
            ytiles.append((ytiles[-1][0] + stepsize, array_size[1]))
        
        if tilesize >= array_size[0]:
            xtiles = [(0, array_size[0])]
        else:
            xstarts = range(0, array_size[0], stepsize)
            xstops = range(tilesize, array_size[0], stepsize)
            xtiles = list(zip(xstarts, xstops))
            xtiles.append((xtiles[-1][0] + stepsize, array_size[0]))
        tiles = itertools.product(xtiles, ytiles)

        for tile in tiles:
            # xstart, ystart, xcount, ycount
            xstart = tile[0][0]
            ystart = tile[1][0]
            xstop = tile[0][1]
            ystop = tile[1][1]
            pixels = [xstart, ystart,
                      xstop - xstart,
                      ystop - ystart]

            array = self.geodata.read_array(pixels=pixels)
            xystart = [xstart, ystart]
            self.extract_features(array, xystart, *args, **kwargs)

    def load_features(self, in_path, format='npy'):
        """
        Load keypoints and descriptors for the given image
        from a HDF file.

        Parameters
        ----------
        in_path : str or object
                  PATH to the hdf file or a HDFDataset object handle

        format : {'npy', 'hdf'}
        """
        if format == 'npy':
            keypoints, descriptors = io_keypoints.from_npy(in_path)
        elif format == 'hdf':
            keypoints, descriptors = io_keypoints.from_hdf(in_path,
                                                           key=self['image_name'])

        self.keypoints = keypoints
        self.descriptors = descriptors

    def save_features(self, out_path):
        """
        Save the extracted keypoints and descriptors to
        the given HDF5 file.  By default, the .npz files are saved
        along side the image, e.g. in the same folder as the image.

        Parameters
        ----------
        out_path : str or object
                   PATH to the hdf file or a HDFDataset object handle

        format : {'npy', 'hdf'}
                 The desired output format.
        """

        if self.keypoints.empty:
            warnings.warn('Node {} has not had features extracted.'.format(self['node_id']))
            return

        io_keypoints.to_npy(self.keypoints, self.descriptors,
                            out_path)


    def group_correspondences(self, cg, *args, deepen=False, **kwargs):
        """

        Parameters
        ----------
        cg : object
             The graph object this node is a member of

        deepen : bool
                 If True, attempt to punch matches through to all incident edges.  Default: False
        """
        node = self['node_id']
        # Get the edges incident to the current node
        incident_edges = set(cg.edges(node)).intersection(set(cg.edges()))

        # If this node is free floating, ignore it.
        if not incident_edges:
             # TODO: Add dangling correspondences to control network anyway.  Subgraphs handle this segmentation if req.
            return

        try:
            clean_keys = kwargs['clean_keys']
        except:
            clean_keys = []

        # Grab all the incident edge matches and concatenate into a group match set.
        # All share the same source node
        edge_matches = []
        for e in incident_edges:
            edge = cg[e[0]][e[1]]
            matches, mask = edge.clean(clean_keys=clean_keys)
            # Add a depth mask that initially mirrors the fundamental mask
            edge_matches.append(matches)
        d = pd.concat(edge_matches)

        # Counter for point identifiers
        pid = 0

        # Iterate through all of the correspondences and attempt to add additional correspondences using
        # the epipolar constraint
        for idx, g in d.groupby('source_idx'):
            # Pull the source index to be used as the search
            source_idx = g['source_idx'].values[0]

            # Add the point object onto the node
            point = Point(pid)

            covered_edges = list(map(tuple, g[['source_image', 'destination_image']].values))
            # The reference edge that we are deepening with
            ab = cg.edge[covered_edges[0][0]][covered_edges[0][1]]

            # Get the coordinates of the search correspondence
            ab_keypoints = ab.source.get_keypoint_coordinates(index=g['source_idx'])
            ab_x = None

            for j, (r_idx, r) in enumerate(g.iterrows()):
                kp = ab_keypoints.iloc[j].values

                # Homogenize the coord used for epipolar projection
                if ab_x is None:
                    ab_x = np.array([kp[0], kp[1], 1.])

                kpd = ab.destination.get_keypoint_coordinates(index=g['destination_idx']).values[0]
                # Add the existing source and destination correspondences
                self.point_to_correspondence[point].add((r['source_image'],
                                                                  Correspondence(r['source_idx'],
                                                                                 kp[0],
                                                                                 kp[1],
                                                                                 serial=self.isis_serial)))
                self.point_to_correspondence[point].add((r['destination_image'],
                                                                  Correspondence(r['destination_idx'],
                                                                                 kpd[0],
                                                                                 kpd[1],
                                                                                 serial=cg.node[r['destination_image']].isis_serial)))

            # If the user wants to punch correspondences through
            if deepen:
                search_edges = incident_edges.difference(set(covered_edges))
                for search_edge in search_edges:
                    bc = cg.edge[search_edge[0]][search_edge[1]]
                    coords, idx = deepen_correspondences(ab_x, bc, source_idx)

                    if coords is not None:
                        cg.node[node].point_to_correspondence[point].add((search_edge[1],
                                                                          Correspondence(idx,
                                                                                         coords[0],
                                                                                         coords[1],
                                                                                         serial=cg.node[search_edge[1]].isis_serial)))

            pid += 1

        # Convert the dict to a dataframe
        data = []
        for k, measures in self.point_to_correspondence.items():
            for image_id, m in measures:
                data.append((k.point_id, k.point_type, m.serial, m.measure_type, m.x, m.y, image_id))

        columns = ['point_id', 'point_type', 'serialnumber', 'measure_type', 'x', 'y', 'node_id']
        self.point_to_correspondence_df = pd.DataFrame(data, columns=columns)

    def coverage_ratio(self, clean_keys=[]):
        """
        Compute the ratio $area_{convexhull} / area_{total}$

        Returns
        -------
        ratio : float
                The ratio of convex hull area to total area.
        """
        ideal_area = self.geodata.pixel_area
        if not hasattr(self, 'keypoints'):
            raise AttributeError('Keypoints must be extracted already, they have not been.')

        #TODO: clean_keys are disabled - re-enable.
        keypoints = self.get_keypoint_coordinates()

        ratio = convex_hull_ratio(keypoints, ideal_area)
        return ratio

    def plot(self, clean_keys=[], **kwargs):  # pragma: no cover
        return plot_node(self, clean_keys=clean_keys, **kwargs)

    def _clean(self, clean_keys):
        """
        Given a list of clean keys compute the
        mask of valid matches

        Parameters
        ----------
        clean_keys : list
                     of columns names (clean keys)

        Returns
        -------
        matches : dataframe
                  A masked view of the matches dataframe

        mask : series
                    A boolean series to inflate back to the full match set
        """
        if self.keypoints.empty:
            raise AttributeError('Keypoints have not been extracted for this node.')
        panel = self.masks
        mask = panel[clean_keys].all(axis=1)
<<<<<<< HEAD
        matches = self._keypoints[mask]
        return matches, mask

    def reproject_geom(self, coords):
        """
        Reprojects a set of latlon coordinates into pixel space using the nodes
        geodata. These are then returned as a shapely polygon

        Parameters
        ----------
        coords : ndarray
                      (n, 2) array of latlon coordinates

        Returns
        ----------
        : object
          A shapely polygon object made using the reprojected coordinates
        """
        reproj = []

        for x, y in coords:
            reproj.append(self.geodata.latlon_to_pixel(x, y))
        return Polygon(reproj)
=======
        matches = self.keypoints[mask]
        return matches, mask
>>>>>>> 1788194d
<|MERGE_RESOLUTION|>--- conflicted
+++ resolved
@@ -7,12 +7,9 @@
 import pandas as pd
 from plio.io.io_gdal import GeoDataset
 from plio.io.isis_serial_number import generate_serial_number
-<<<<<<< HEAD
+
 from scipy.misc import bytescale
 from shapely.geometry import Polygon
-=======
-from scipy.misc import bytescale, imresize
->>>>>>> 1788194d
 
 from autocnet.cg import cg
 from autocnet.control.control import Correspondence, Point
@@ -565,8 +562,7 @@
             raise AttributeError('Keypoints have not been extracted for this node.')
         panel = self.masks
         mask = panel[clean_keys].all(axis=1)
-<<<<<<< HEAD
-        matches = self._keypoints[mask]
+        matches = self.keypoints[mask]
         return matches, mask
 
     def reproject_geom(self, coords):
@@ -588,8 +584,4 @@
 
         for x, y in coords:
             reproj.append(self.geodata.latlon_to_pixel(x, y))
-        return Polygon(reproj)
-=======
-        matches = self.keypoints[mask]
-        return matches, mask
->>>>>>> 1788194d
+        return Polygon(reproj)