import os
import time
import sys

import pytest
import unittest

from unittest.mock import patch, PropertyMock, MagicMock

import geopandas as gpd
import numpy as np
from osgeo import ogr
from plio.io import io_gdal

from autocnet.examples import get_path

from .. import network
from .. import node

sys.path.insert(0, os.path.abspath('..'))


@pytest.fixture()
def graph():
    basepath = get_path('Apollo15')
    return network.CandidateGraph.from_adjacency(get_path('three_image_adjacency.json'),
                                                      basepath=basepath)

@pytest.fixture()
def geo_graph():
    basepath = get_path('Apollo15')
    a = 'AS15-M-0297_crop.cub'
    b = 'AS15-M-0298_crop.cub'
    c = 'AS15-M-0299_crop.cub'
    adjacency = {a:[b,c],
                 b:[a,c],
                 c:[a,b]}
    return network.CandidateGraph.from_adjacency(adjacency, basepath=basepath)

@pytest.fixture()
def disconnected_graph():
    return network.CandidateGraph.from_adjacency(get_path('adjacency.json'))


def test_get_name(graph):
    node_number = graph.graph['node_name_map']['AS15-M-0297_SML.png']
    name = graph.get_name(node_number)
    assert name == 'AS15-M-0297_SML.png'


def test_size(graph):
    assert graph.size() == graph.number_of_edges()
    for u, v, e in graph.edges_iter(data=True):
        e['edge_weight'] = 10

    assert graph.size('edge_weight') == graph.number_of_edges()*10

def test_serials(geo_graph):
    serials = ['APOLLO15/METRIC/1971-07-31T01:25:02.243',
               'APOLLO15/METRIC/1971-07-31T01:25:27.457',
               'APOLLO15/METRIC/1971-07-31T01:25:52.669']
    for s in serials:
        assert s in geo_graph.serials().values()

"""def test_fully_connected_components():
    G = network.CandidateGraph()
    G.add_edges_from([('A', 'B'), ('A', 'C'), ('B', 'C'), ('B', 'D'), ('A', 'E'), ('A', 'F'), ('E', 'F') ])
    fc = G.compute_fully_connected_components()
    truth = [['A', 'B', 'C'], ['A', 'E', 'F']]
    sorted_fca = sorted(list(map(sorted, fc['A'])))
    assert truth == sorted_fca"""

def test_unique_fully_connected():
    G = network.CandidateGraph()
    G.add_edges_from([('A', 'B'), ('A', 'C'), ('B', 'C'), ('B', 'D'), ('A', 'E'), ('A', 'F'), ('E', 'F') ])
    fc = G.compute_fully_connected_components()

def test_add_image(graph):
    with pytest.raises(NotImplementedError):
        graph.add_image()


def test_island_nodes(disconnected_graph):
    assert len(disconnected_graph.island_nodes()) == 1


def test_triangular_cycles(graph):
    cycles = graph.compute_triangular_cycles()
    # Node order is variable, length is not
    assert len(cycles) == 1


def test_connected_subgraphs(graph, disconnected_graph):
    subgraph_list = disconnected_graph.connected_subgraphs()
    assert len(subgraph_list) == 2

    islands = disconnected_graph.island_nodes()
    assert islands[0] in subgraph_list[1]

    subgraph_list = graph.connected_subgraphs()
    assert len(subgraph_list) == 1


def test_filter(graph):
    graph = graph.copy()
    test_sub_graph = graph.create_node_subgraph([0, 1])

    test_sub_graph.extract_features(extractor_parameters={'nfeatures': 25})
    test_sub_graph.match(k=2)

    filtered_nodes = graph.filter_nodes(lambda node: node.descriptors is not None)
    filtered_edges = graph.filter_edges(lambda edge: edge.matches.empty is not True)

    assert filtered_nodes.number_of_nodes() == test_sub_graph.number_of_nodes()
    assert filtered_edges.number_of_edges() == test_sub_graph.number_of_edges()


def test_subset_graph(graph):
    g = graph
    edge_sub = g.create_edge_subgraph([(0, 2)])
    assert len(edge_sub.nodes()) == 2

    node_sub = g.create_node_subgraph([0, 1])
    assert len(node_sub) == 2


def test_subgraph_from_matches(graph):
    test_sub_graph = graph.create_node_subgraph([0, 1])
    test_sub_graph.extract_features(extractor_parameters={'nfeatures': 25})
    test_sub_graph.match(k=2)

    sub_graph_from_matches = graph.subgraph_from_matches()

    assert test_sub_graph.edges() == sub_graph_from_matches.edges()


def test_minimum_spanning_tree():
    test_dict = {"0": ["4", "2", "1", "3"],
                 "1": ["0", "3", "2", "6", "5"],
                 "2": ["1", "0", "3", "4", "7"],
                 "3": ["2", "0", "1", "5"],
                 "4": ["2", "0"],
                 "5": ["1", "3"],
                 "6": ["1"],
                 "7": ["2"]}

    graph = network.CandidateGraph.from_adjacency(test_dict)
    mst_graph = graph.minimum_spanning_tree()

    assert sorted(mst_graph.nodes()) == sorted(graph.nodes())
    assert len(mst_graph.edges()) == len(graph.edges())-5


def test_fromlist():
    mock_list = ['AS15-M-0295_SML.png', 'AS15-M-0296_SML.png', 'AS15-M-0297_SML.png',
                 'AS15-M-0298_SML.png', 'AS15-M-0299_SML.png', 'AS15-M-0300_SML.png']

    good_poly = ogr.CreateGeometryFromWkt('POLYGON ((30 10, 40 40, 20 40, 10 20, 30 10))')
    bad_poly = ogr.CreateGeometryFromWkt('POLYGON ((9999 10, 40 40, 20 40, 10 20, 30 10))')

    with patch('plio.io.io_gdal.GeoDataset.footprint', new_callable=PropertyMock) as patch_fp:
        patch_fp.return_value = good_poly
        n = network.CandidateGraph.from_filelist(mock_list, get_path('Apollo15'))
        assert n.number_of_nodes() == 6
        assert n.number_of_edges() == 15

        patch_fp.return_value = bad_poly
        n = network.CandidateGraph.from_filelist(mock_list, get_path('Apollo15'))
        assert n.number_of_nodes() == 6
        assert n.number_of_edges() == 0

    n = network.CandidateGraph.from_filelist(mock_list, get_path('Apollo15'))
    assert len(n.nodes()) == 6

    n = network.CandidateGraph.from_filelist(get_path('adjacency.lis'), get_path('Apollo15'))
    assert len(n.nodes()) == 6


def test_apply_func_to_edges(graph):
    graph = graph.copy()
    mst_graph = graph.minimum_spanning_tree()

    try:
        graph.apply_func_to_edges('incorrect_func')
    except AttributeError:
        pass

    mst_graph.extract_features(extractor_parameters={'nfeatures': 50})
    mst_graph.match()
    mst_graph.apply_func_to_edges("symmetry_check")

    # Test passing the func by signature
    mst_graph.apply_func_to_edges(graph[0][1].symmetry_check)

    assert not graph[0][2].masks['symmetry'].all()
    assert not graph[0][1].masks['symmetry'].all()


def test_intersection():
    # Generate the footprints for the mock nodes
    ogr_poly_list = []
    wkt0 = "MULTIPOLYGON (((2.5 7.5,7.5 7.5,7.5 12.5,2.5 12.5,2.5 7.5)))"
    ogr_poly_list.append(ogr.CreateGeometryFromWkt(wkt0))
    wkt1 = "MULTIPOLYGON (((0 10, 5 10, 5 15, 0 15, 0 10)))"
    ogr_poly_list.append(ogr.CreateGeometryFromWkt(wkt1))
    wkt2 = "MULTIPOLYGON (((5.5 5.0,10.5 5.0,10.5 10.0,5.5 10.0,5.5 5.0)))"
    ogr_poly_list.append(ogr.CreateGeometryFromWkt(wkt2))
    wkt3 = "MULTIPOLYGON (((5.5 7.5,10.5 7.5,10.5 12.5,5.5 12.5,5.5 7.5)))"
    ogr_poly_list.append(ogr.CreateGeometryFromWkt(wkt3))
    wkt4 = "MULTIPOLYGON (((8 11,13 11,13 16,8 16,8 11)))"
    ogr_poly_list.append(ogr.CreateGeometryFromWkt(wkt4))
    wkt5 = "MULTIPOLYGON (((8 14,13 14,13 19,8 19,8 14)))"
    ogr_poly_list.append(ogr.CreateGeometryFromWkt(wkt5))
    wkt6 = "MULTIPOLYGON (((11 11,16 11,16 16,11 16,11 11)))"
    ogr_poly_list.append(ogr.CreateGeometryFromWkt(wkt6))
    wkt7 = "MULTIPOLYGON (((11 14,16 14,16 19,11 19,11 14)))"
    ogr_poly_list.append(ogr.CreateGeometryFromWkt(wkt7))

    # Create the graph and all the mocked nodes
    cang = network.CandidateGraph()
    for n in range(0, 8):
        cang.add_node(n)
        new_node = MagicMock(spec=node.Node())
        geodata = MagicMock(spec=io_gdal.GeoDataset)
        new_node.geodata = geodata
        geodata.footprint = ogr_poly_list[n]
        new_node.__getitem__ = MagicMock(return_value=n)
        cang.node[n] = new_node

    # Create the edges between the nodes in the graph
    cang.add_edges_from([(0, 1), (0, 2), (0, 3), (2, 3), (3, 4), (4, 5),
                                            (5, 6), (6, 7), (7, 4), (4, 6), (5, 7)])

    # Define source and destination for each edge
    for s, d in cang.edges():
        if s > d:
            s, d = d, s
        e = cang.edge[s][d]
        e.source = cang.node[s]
        e.destination = cang.node[d]

    overlap, intersect_gdf = cang.compute_intersection(3)

    # Test the correct areas were found for the overlap and
    # the intersect_gdf
    print(overlap.geometry.area)
    assert intersect_gdf.geometry[0].area == 7.5
    assert intersect_gdf.geometry[1].area == 5
    assert intersect_gdf.geometry[2].area == 5
    assert intersect_gdf.geometry[3].area == 3.75
    assert overlap.geometry.area.values == 21.25


def test_set_maxsize(graph):
    maxsizes = network.MAXSIZE
    assert(graph.maxsize == maxsizes[0])
    graph.maxsize = 12
    assert(graph.maxsize == maxsizes[12])
    with pytest.raises(KeyError):
        graph.maxsize = 7


def test_update_data(graph):
   ctime = graph.graph['modifieddate']
   time.sleep(1)
   graph._update_date()
   ntime = graph.graph['modifieddate']
   assert ctime != ntime


def test_is_complete(graph):
    # Create a small incomplete graph with three nodes and two edges
    incomplete_graph = network.CandidateGraph()
    incomplete_graph.add_nodes_from([1, 2, 3])
    incomplete_graph.add_edges_from([(1, 2), (2, 3)])

    assert False == incomplete_graph.is_complete()
    assert True == graph.is_complete()
<<<<<<< HEAD
    
def test_apply(graph):
    def set_matches(x):
        s,d,e = x
        e.matches = ['fake', 'fake', 'fake']

    def get_matches(x):
        s,d,e = x
        return e.matches

    graph.apply(set_matches)
    results = graph.apply(get_matches)

    for matches in results:
        assert len(matches) == 3
=======
>>>>>>> 26c3df0d

def test_footprints(geo_graph):
    # This is just testing the interface - should get a geodataframe back
    assert isinstance(geo_graph.footprints(), gpd.GeoDataFrame)<|MERGE_RESOLUTION|>--- conflicted
+++ resolved
@@ -276,7 +276,6 @@
 
     assert False == incomplete_graph.is_complete()
     assert True == graph.is_complete()
-<<<<<<< HEAD
     
 def test_apply(graph):
     def set_matches(x):
@@ -292,8 +291,6 @@
 
     for matches in results:
         assert len(matches) == 3
-=======
->>>>>>> 26c3df0d
 
 def test_footprints(geo_graph):
     # This is just testing the interface - should get a geodataframe back
