--- conflicted
+++ resolved
@@ -81,11 +81,7 @@
                 print(v, o[k])
                 return False
         elif isinstance(v, np.ndarray):
-<<<<<<< HEAD
-            if not np.sum(np.abs(v - o[k])) < 0.01:
-=======
             if not np.allclose(v, o[k]):
->>>>>>> 07dda8cf
                 return False
         else:
             if k == '_geodata':
@@ -131,11 +127,7 @@
     >>> x = np.array([3, 1, 2])
     >>> nv = normalize_vector(x)
     >>> print(np.round(nv, 6))  # For doc test float percision
-<<<<<<< HEAD
-    [ 0.801784  0.267261  0.534522]
-=======
     [0.801784 0.267261 0.534522]
->>>>>>> 07dda8cf
     """
     if isinstance(line, pd.DataFrame):
         line = line.values
