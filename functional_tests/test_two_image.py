import os
import unittest

from scipy.misc import bytescale

from autocnet.examples import get_path
from autocnet.fileio.io_gdal import GeoDataset
from autocnet.fileio.io_controlnetwork import to_isis
from autocnet.graph.network import CandidateGraph
from autocnet.matcher import feature_extractor as fe
from autocnet.matcher.matcher import FlannMatcher


class TestTwoImageMatching(unittest.TestCase):
    """
    Feature: As a user
        I wish to automatically match two images to
        Generate an ISIS control network

        Scenario: Match two images
            Given a manually specified adjacency structure named two_image_adjacency.json
            When read create an adjacency graph
            Then extract image data and attribute nodes
            And find features and descriptors
            And apply a FLANN matcher
            Then create a C object from the graph matches
            Then output a control network
    """

    def setUp(self):
        self.serial_numbers = {'AS15-M-0295_SML.png': '1971-07-31T01:24:11.754',
                               'AS15-M-0296_SML.png': '1971-07-31T01:24:36.970',
                               'AS15-M-0297_SML.png': '1971-07-31T01:25:02.243',
                               'AS15-M-0298_SML.png': '1971-07-31T01:25:27.457',
                               'AS15-M-0299_SML.png': '1971-07-31T01:25:52.669',
                               'AS15-M-0300_SML.png': '1971-07-31T01:26:17.923'}

        for k, v in self.serial_numbers.items():
            self.serial_numbers[k] = 'APOLLO15/METRIC/{}'.format(v)

    def test_two_image(self):
        # Step: Create an adjacency graph
        adjacency = get_path('two_image_adjacency.json')
        basepath = os.path.dirname(adjacency)
        cg = CandidateGraph.from_adjacency(adjacency)
        self.assertEqual(2, cg.number_of_nodes())
        self.assertEqual(1, cg.number_of_edges())

        # Step: Extract image data and attribute nodes
        for node, attributes in cg.nodes_iter(data=True):
            dataset = GeoDataset(os.path.join(basepath, attributes['image_name']))
            attributes['handle'] = dataset
            img = bytescale(dataset.read_array())
            attributes['image'] = img

            # Step: Then find features and descriptors
            attributes['keypoints'], attributes['descriptors'] = fe.extract_features(attributes['image'],
                                                                                     {'nfeatures':25})
            self.assertIn(len(attributes['keypoints']), [24, 25, 26])

        # Step: Then apply a FLANN matcher
        fl = FlannMatcher()
        for node, attributes in cg.nodes_iter(data=True):
            fl.add(attributes['descriptors'], key=node)
        fl.train()

        for node, attributes in cg.nodes_iter(data=True):
            descriptors = attributes['descriptors']
<<<<<<< HEAD
            matches = fl.query(descriptors, k=3) #had to increase from 2 to test distance ratio test
            #outlier-detection could go in here
            cg.add_matches(node, matches)
=======
            matches = fl.query(descriptors, node,  k=2)
            cg.add_matches(matches)
>>>>>>> fef05475

        # Step: Compute Homography
        transformation_matrix, mask = cg.compute_homography('AS15-M-0297_SML.png', 'AS15-M-0298_SML.png')
        self.assertEquals(len(transformation_matrix), 3)
        #TODO: write better test
        #self.assertEquals(len(mask), 19)

        # Step: And create a C object
        cnet = cg.to_cnet()

        # Step update the serial numbers
        nid_to_serial = {}
        for node, attributes in cg.nodes_iter(data=True):
            nid_to_serial[node] = self.serial_numbers[attributes['image_name']]

<<<<<<< HEAD
=======
        cnet.replace({'nid': nid_to_serial}, inplace=True)

>>>>>>> fef05475
        # Step: Output a control network
        to_isis('TestTwoImageMatching.net', cnet, mode='wb',
                networkid='TestTwoImageMatching', targetname='Moon')

    def tearDown(self):
        try:
            os.path.remove('TestTwoImageMatching.net')
        except: pass<|MERGE_RESOLUTION|>--- conflicted
+++ resolved
@@ -66,14 +66,8 @@
 
         for node, attributes in cg.nodes_iter(data=True):
             descriptors = attributes['descriptors']
-<<<<<<< HEAD
-            matches = fl.query(descriptors, k=3) #had to increase from 2 to test distance ratio test
-            #outlier-detection could go in here
-            cg.add_matches(node, matches)
-=======
-            matches = fl.query(descriptors, node,  k=2)
+            matches = fl.query(descriptors, node,  k=3)
             cg.add_matches(matches)
->>>>>>> fef05475
 
         # Step: Compute Homography
         transformation_matrix, mask = cg.compute_homography('AS15-M-0297_SML.png', 'AS15-M-0298_SML.png')
@@ -89,11 +83,8 @@
         for node, attributes in cg.nodes_iter(data=True):
             nid_to_serial[node] = self.serial_numbers[attributes['image_name']]
 
-<<<<<<< HEAD
-=======
         cnet.replace({'nid': nid_to_serial}, inplace=True)
 
->>>>>>> fef05475
         # Step: Output a control network
         to_isis('TestTwoImageMatching.net', cnet, mode='wb',
                 networkid='TestTwoImageMatching', targetname='Moon')
